#  Apache License Version 2.0
#
#  Copyright (c) 2021., Redis Labs
#  All rights reserved.
#
import os
import logging
from pathlib import Path

import docker

from redis_benchmarks_specification.__cli__.args import spec_cli_args
from redis_benchmarks_specification.__cli__.cli import trigger_tests_cli_command_logic
from redis_benchmarks_specification.__common__.builder_schema import (
    commit_schema_to_stream,
    get_branch_version_from_test_details,
)
import redis

from redis_benchmarks_specification.__builder__.builder import (
    builder_consumer_group_create,
    builder_process_stream,
    build_spec_image_prefetch,
)
from redis_benchmarks_specification.__common__.env import (
    STREAM_KEYNAME_GH_EVENTS_COMMIT,
    STREAM_KEYNAME_NEW_BUILD_EVENTS,
)
from redis_benchmarks_specification.__common__.timeseries import (
    get_ts_metric_name,
    get_overall_dashboard_keynames,
)
from redis_benchmarks_specification.__self_contained_coordinator__.runners import (
    build_runners_consumer_group_create,
)
from redis_benchmarks_specification.__self_contained_coordinator__.self_contained_coordinator import (
    self_contained_coordinator_blocking_read,
)
from redis_benchmarks_specification.__setups__.topologies import get_topologies


def test_build_spec_image_prefetch():
    builders_folder = "./redis_benchmarks_specification/setups/builders"
    different_build_specs = ["gcc:15.2.0-amd64-debian-bookworm-default.yml"]
    prefetched_images, total_fetched = build_spec_image_prefetch(
        builders_folder, different_build_specs
    )
    assert total_fetched >= 0 and total_fetched <= 2
<<<<<<< HEAD
    assert "gcc:8.5.0-bookworm" in prefetched_images
=======
    assert "gcc:15.2.0-bookworm" in prefetched_images
>>>>>>> e7f5e2ec


def test_commit_schema_to_stream_then_build():
    try:
        if should_run_builder():
            db_port = int(os.getenv("DATASINK_PORT", "6379"))
            conn = redis.StrictRedis(port=db_port)
            conn.ping()
            conn.flushall()
            builder_consumer_group_create(conn, "0")
            events_in_pipe = conn.xlen(STREAM_KEYNAME_GH_EVENTS_COMMIT)
            if events_in_pipe == 0:
                result, reply_fields, error_msg = commit_schema_to_stream(
                    {
                        "git_hash": "0cf2df84d4b27af4bffd2bf3543838f09e10f874",
                        "git_branch": "unstable",
                    },
                    conn,
                    "redis",
                    "redis",
                )
                assert result == True
                assert error_msg == None
                assert STREAM_KEYNAME_GH_EVENTS_COMMIT.encode() in conn.keys()
                assert conn.xlen(STREAM_KEYNAME_GH_EVENTS_COMMIT) == 1
                assert "id" in reply_fields
            builders_folder = "./redis_benchmarks_specification/setups/builders"
            different_build_specs = ["gcc:15.2.0-amd64-debian-bookworm-default.yml"]
            previous_id = ">"
            (
                previous_id,
                new_builds_count,
                build_stream_fields_arr,
            ) = builder_process_stream(
                builders_folder, conn, different_build_specs, previous_id
            )
            assert new_builds_count == 1
            assert len(build_stream_fields_arr) == 1
            assert build_stream_fields_arr[0]["tests_regexp"] == ".*"
            assert conn.exists(STREAM_KEYNAME_NEW_BUILD_EVENTS)
            conn.save()

    except redis.exceptions.ConnectionError:
        pass


def should_run_builder():
    run_builder = True
    TST_BUILDER_X = os.getenv("TST_BUILDER_X", "0")
    if TST_BUILDER_X == "0":
        run_builder = False
    return run_builder


def test_commit_schema_to_stream_then_build_historical_redis():
    try:
        if should_run_builder():
            db_port = int(os.getenv("DATASINK_PORT", "6379"))
            conn = redis.StrictRedis(port=db_port)
            conn.ping()
            conn.flushall()
            builder_consumer_group_create(conn, "0")
            events_in_pipe = conn.xlen(STREAM_KEYNAME_GH_EVENTS_COMMIT)
            if events_in_pipe == 0:

                result, reply_fields, error_msg = commit_schema_to_stream(
                    {
                        "git_hash": "021af7629590c638ae0d4867d4b397f6e0c38ec8",
                        "git_version": "5.0.13",
                    },
                    conn,
                    "redis",
                    "redis",
                )
                assert result == True
                assert error_msg == None
                assert STREAM_KEYNAME_GH_EVENTS_COMMIT.encode() in conn.keys()
                assert conn.xlen(STREAM_KEYNAME_GH_EVENTS_COMMIT) == 1
                assert "id" in reply_fields
            builders_folder = "./redis_benchmarks_specification/setups/builders"
            different_build_specs = ["gcc:15.2.0-amd64-debian-bookworm-default.yml"]
            previous_id = ">"
            previous_id, new_builds_count, _ = builder_process_stream(
                builders_folder, conn, different_build_specs, previous_id
            )
            assert new_builds_count == 1
            assert conn.exists(STREAM_KEYNAME_NEW_BUILD_EVENTS)
            conn.save()

    except redis.exceptions.ConnectionError:
        pass


def test_get_branch_version_from_test_details():
    testDetails = {b"ref_label": "/refs/heads/unstable"}
    git_branch, _ = get_branch_version_from_test_details(testDetails)
    assert git_branch == "unstable"
    testDetails = {b"ref_label": "unstable"}
    git_branch, _ = get_branch_version_from_test_details(testDetails)
    assert git_branch == "unstable"
    testDetails = {b"git_version": "555.555.555"}
    _, git_version = get_branch_version_from_test_details(testDetails)
    assert git_version == "555.555.555"


def test_cli_build():
    try:
        if should_run_builder():
            db_port = int(os.getenv("DATASINK_PORT", "6379"))
            conn = redis.StrictRedis(port=db_port)
            conn.ping()
            conn.flushall()

            builder_consumer_group_create(conn, "0")

            import argparse

            run_image = "debian:bookworm"
            github_org = "valkey-io"
            github_repo = "valkey"
            git_hash = "7795152fff06f8200f5e4239ff612b240f638e14"
            git_branch = "unstable"

            # should error due to missing --use-tags or --use-branch
            parser = argparse.ArgumentParser(
                description="test",
                formatter_class=argparse.ArgumentDefaultsHelpFormatter,
            )
            parser = spec_cli_args(parser)
            run_args = [
                "--docker-dont-air-gap",
                "--server_name",
                "valkey",
                "--run_image",
                run_image,
                "--gh_org",
                github_org,
                "--gh_repo",
                github_repo,
                "--redis_port",
                "{}".format(db_port),
                "--use-branch",
                "--build_artifacts",
                "valkey-server",
                "--build_command",
                "sh -c 'make -j'",
                "--git_hash",
                git_hash,
                "--branch",
                git_branch,
            ]
            logging.info("running with args: {}".format(" ".join(run_args)))
            args = parser.parse_args(
                args=run_args,
            )
            try:
                trigger_tests_cli_command_logic(args, "tool", "v0")
            except SystemExit as e:
                assert e.code == 0
            assert STREAM_KEYNAME_GH_EVENTS_COMMIT.encode() in conn.keys()
            events_in_pipe = conn.xlen(STREAM_KEYNAME_GH_EVENTS_COMMIT)
            assert events_in_pipe > 0
            builders_folder = "./redis_benchmarks_specification/setups/builders"
            different_build_specs = ["gcc:15.2.0-amd64-debian-bookworm-default.yml"]
            previous_id = ">"
            previous_id, new_builds_count, _ = builder_process_stream(
                builders_folder, conn, different_build_specs, previous_id
            )
            assert new_builds_count == 1
            assert conn.exists(STREAM_KEYNAME_NEW_BUILD_EVENTS)

            running_platform = "fco-ThinkPad-T490"

            build_runners_consumer_group_create(conn, running_platform, "0")
            datasink_conn = redis.StrictRedis(port=db_port)
            docker_client = docker.from_env()
            home = str(Path.home())
            stream_id = ">"
            topologies_map = get_topologies(
                "./redis_benchmarks_specification/setups/topologies/topologies.yml"
            )
            # we use a benchmark spec with smaller CPU limit for client given github machines only contain 2 cores
            # and we need 1 core for DB and another for CLIENT
            testsuite_spec_files = [
                "./utils/tests/test_data/test-suites/memtier_benchmark-1Mkeys-100B-expire-use-case.yml"
            ]
            (
                result,
                stream_id,
                number_processed_streams,
                _,
            ) = self_contained_coordinator_blocking_read(
                conn,
                True,
                docker_client,
                home,
                stream_id,
                datasink_conn,
                testsuite_spec_files,
                topologies_map,
                running_platform,
                False,
                [],
                "",
                0,
                6399,
                1,
                False,
                1,
                None,
                "amd64",
                None,
                0,
                10000,
                "unstable",
                "",
                True,
            )
            assert result == True
            assert number_processed_streams == 1

            test_name = "memtier_benchmark-1Mkeys-100B-expire-use-case"
            tf_triggering_env = "ci"
            deployment_name = "oss-standalone"
            deployment_type = "oss-standalone"
            use_metric_context_path = False
            metric_context_path = None
            gh_org = github_org
            gh_repo = github_repo
            build_variant_name = "gcc:15.2.0-amd64-debian-bookworm-default"
            for metric_name in ["ALL_STATS.Totals.Latency", "ALL_STATS.Totals.Ops/sec"]:
                ts_key_name = get_ts_metric_name(
                    "by.branch",
                    "unstable",
                    gh_org,
                    gh_repo,
                    deployment_name,
                    deployment_type,
                    test_name,
                    tf_triggering_env,
                    metric_name,
                    metric_context_path,
                    use_metric_context_path,
                    build_variant_name,
                    running_platform,
                )
                rts = datasink_conn.ts()
                assert ts_key_name.encode() in conn.keys()
                assert len(rts.range(ts_key_name, 0, "+")) == 1
            (
                prefix,
                testcases_setname,
                deployment_name_setname,
                tsname_project_total_failures,
                tsname_project_total_success,
                running_platforms_setname,
                build_variant_setname,
                testcases_metric_context_path_setname,
                testcases_and_metric_context_path_setname,
                project_archs_setname,
                project_oss_setname,
                project_branches_setname,
                project_versions_setname,
                project_compilers_setname,
            ) = get_overall_dashboard_keynames(
                gh_org,
                gh_repo,
                tf_triggering_env,
                build_variant_name,
                running_platform,
                test_name,
            )

            assert datasink_conn.exists(testcases_setname)
            assert datasink_conn.exists(running_platforms_setname)
            assert datasink_conn.exists(build_variant_setname)
            assert datasink_conn.exists(testcases_and_metric_context_path_setname)
            assert datasink_conn.exists(testcases_metric_context_path_setname)
            assert build_variant_name.encode() in datasink_conn.smembers(
                build_variant_setname
            )
            assert test_name.encode() in datasink_conn.smembers(testcases_setname)
            assert running_platform.encode() in datasink_conn.smembers(
                running_platforms_setname
            )
            testcases_and_metric_context_path_members = [
                x.decode()
                for x in datasink_conn.smembers(
                    testcases_and_metric_context_path_setname
                )
            ]
            metric_context_path_members = [
                x.decode()
                for x in datasink_conn.smembers(testcases_metric_context_path_setname)
            ]
            assert len(testcases_and_metric_context_path_members) == len(
                metric_context_path_members
            )

            assert [x.decode() for x in datasink_conn.smembers(testcases_setname)] == [
                test_name
            ]

            assert "amd64".encode() in datasink_conn.smembers(project_archs_setname)
            assert "debian-bookworm".encode() in datasink_conn.smembers(
                project_oss_setname
            )
            assert "gcc".encode() in datasink_conn.smembers(project_compilers_setname)
            assert build_variant_name.encode() in datasink_conn.smembers(
                build_variant_setname
            )
            assert running_platform.encode() in datasink_conn.smembers(
                running_platforms_setname
            )

            assert len(datasink_conn.smembers(project_archs_setname)) == 1
            assert len(datasink_conn.smembers(project_oss_setname)) == 1
            assert len(datasink_conn.smembers(project_compilers_setname)) == 1
            assert len(datasink_conn.smembers(build_variant_setname)) == 1
            assert len(datasink_conn.smembers(running_platforms_setname)) == 1
            assert len(datasink_conn.smembers(testcases_setname)) == 1
            assert len(datasink_conn.smembers(project_branches_setname)) == 1
            assert len(datasink_conn.smembers(project_versions_setname)) == 1

            # get all keys
            all_keys = datasink_conn.keys("*")
            by_hash_keys = []
            for key in all_keys:
                if "/by.hash/" in key.decode():
                    by_hash_keys.append(key)

            # ensure we have by hash keys
            assert len(by_hash_keys) > 0
            for hash_key in by_hash_keys:
                # ensure we have both version and hash info on the key
                assert "branch" in rts.info(hash_key).labels
                assert "hash" in rts.info(hash_key).labels

    except redis.exceptions.ConnectionError:
        pass<|MERGE_RESOLUTION|>--- conflicted
+++ resolved
@@ -46,11 +46,7 @@
         builders_folder, different_build_specs
     )
     assert total_fetched >= 0 and total_fetched <= 2
-<<<<<<< HEAD
-    assert "gcc:8.5.0-bookworm" in prefetched_images
-=======
     assert "gcc:15.2.0-bookworm" in prefetched_images
->>>>>>> e7f5e2ec
 
 
 def test_commit_schema_to_stream_then_build():
