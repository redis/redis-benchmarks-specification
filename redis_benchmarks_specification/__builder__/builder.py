import argparse
import datetime
import io
import json
import logging
import tempfile
import shutil
import docker
import redis
import os
from zipfile import ZipFile, ZipInfo

from redis_benchmarks_specification.__builder__.schema import (
    get_build_config,
    get_build_config_metadata,
)
from redis_benchmarks_specification.__common__.builder_schema import (
    get_branch_version_from_test_details,
)
from redis_benchmarks_specification.__common__.env import (
    STREAM_KEYNAME_GH_EVENTS_COMMIT,
    GH_REDIS_SERVER_HOST,
    GH_REDIS_SERVER_PORT,
    GH_REDIS_SERVER_AUTH,
    LOG_FORMAT,
    LOG_DATEFMT,
    LOG_LEVEL,
    SPECS_PATH_SETUPS,
    STREAM_GH_EVENTS_COMMIT_BUILDERS_CG,
    STREAM_KEYNAME_NEW_BUILD_EVENTS,
    REDIS_HEALTH_CHECK_INTERVAL,
    REDIS_SOCKET_TIMEOUT,
    REDIS_BINS_EXPIRE_SECS,
)
from redis_benchmarks_specification.__common__.github import (
    check_github_available_and_actionable,
    generate_build_finished_pr_comment,
    update_comment_if_needed,
    create_new_pr_comment,
    generate_build_started_pr_comment,
)
from redis_benchmarks_specification.__common__.package import (
    populate_with_poetry_data,
    get_version_string,
)

PERFORMANCE_GH_TOKEN = os.getenv("PERFORMANCE_GH_TOKEN", None)


class ZipFileWithPermissions(ZipFile):
    def _extract_member(self, member, targetpath, pwd):
        if not isinstance(member, ZipInfo):
            member = self.getinfo(member)

        targetpath = super()._extract_member(member, targetpath, pwd)

        attr = member.external_attr >> 16
        if attr != 0:
            os.chmod(targetpath, attr)
        return targetpath


def main():
    _, _, project_version = populate_with_poetry_data()
    project_name = "redis-benchmarks-spec builder"
    parser = argparse.ArgumentParser(
        description=get_version_string(project_name, project_version),
        formatter_class=argparse.ArgumentDefaultsHelpFormatter,
    )
    parser.add_argument(
        "--logname", type=str, default=None, help="logname to write the logs to"
    )
    parser.add_argument(
        "--arch", type=str, default="amd64", help="arch to build artifacts"
    )
    parser.add_argument(
        "--setups-folder",
        type=str,
        default=SPECS_PATH_SETUPS,
        help="Setups folder, containing the build environment variations sub-folder that we use to trigger different build artifacts",
    )
    parser.add_argument(
        "--consumer-start-id",
        type=str,
        default=">",
    )
    parser.add_argument(
        "--docker-air-gap",
        default=False,
        action="store_true",
        help="Store the docker images in redis keys.",
    )
    parser.add_argument("--github_token", type=str, default=PERFORMANCE_GH_TOKEN)
    parser.add_argument("--pull-request", type=str, default=None, nargs="?", const="")
    args = parser.parse_args()
    if args.logname is not None:
        print("Writting log to {}".format(args.logname))
        logging.basicConfig(
            filename=args.logname,
            filemode="a",
            format=LOG_FORMAT,
            datefmt=LOG_DATEFMT,
            level=LOG_LEVEL,
        )
    else:
        # logging settings
        logging.basicConfig(
            format=LOG_FORMAT,
            level=LOG_LEVEL,
            datefmt=LOG_DATEFMT,
        )
    logging.info(get_version_string(project_name, project_version))
    builders_folder = os.path.abspath(args.setups_folder + "/builders")
    logging.info("Using package dir {} for inner file paths".format(builders_folder))
    different_build_specs = os.listdir(builders_folder)
    logging.info(
        "Using the following build specs folder {}, containing {} different specs.".format(
            builders_folder, len(different_build_specs)
        )
    )

    logging.info(
        "Using redis available at: {}:{} to read the event streams".format(
            GH_REDIS_SERVER_HOST, GH_REDIS_SERVER_PORT
        )
    )
    try:
        conn = redis.StrictRedis(
            host=GH_REDIS_SERVER_HOST,
            port=GH_REDIS_SERVER_PORT,
            decode_responses=False,  # dont decode due to zip archive
            password=GH_REDIS_SERVER_AUTH,
            health_check_interval=REDIS_HEALTH_CHECK_INTERVAL,
            socket_connect_timeout=REDIS_SOCKET_TIMEOUT,
            socket_keepalive=True,
        )
        conn.ping()
    except redis.exceptions.ConnectionError as e:
        logging.error(
            "Unable to connect to redis available at: {}:{} to read the event streams".format(
                GH_REDIS_SERVER_HOST, GH_REDIS_SERVER_PORT
            )
        )
        logging.error("Error message {}".format(e.__str__()))
        exit(1)

    arch = args.arch
    logging.info("Building for arch: {}".format(arch))

    build_spec_image_prefetch(builders_folder, different_build_specs)

    builder_consumer_group_create(conn)
    if args.github_token is not None:
        logging.info("detected a github token. will update as much as possible!!! =)")
    previous_id = args.consumer_start_id
    while True:
        previous_id, new_builds_count, _ = builder_process_stream(
            builders_folder,
            conn,
            different_build_specs,
            previous_id,
            args.docker_air_gap,
            arch,
            args.github_token,
        )


def builder_consumer_group_create(conn, id="$"):
    try:
        conn.xgroup_create(
            STREAM_KEYNAME_GH_EVENTS_COMMIT,
            STREAM_GH_EVENTS_COMMIT_BUILDERS_CG,
            mkstream=True,
            id=id,
        )
        logging.info(
            "Created consumer group named {} to distribute work.".format(
                STREAM_GH_EVENTS_COMMIT_BUILDERS_CG
            )
        )
    except redis.exceptions.ResponseError:
        logging.info(
            "Consumer group named {} already existed.".format(
                STREAM_GH_EVENTS_COMMIT_BUILDERS_CG
            )
        )


def check_benchmark_build_comment(comments):
    res = False
    pos = -1
    for n, comment in enumerate(comments):
        body = comment.body
        if "CE Performance Automation : step 1 of 2" in body:
            res = True
            pos = n
    return res, pos


def builder_process_stream(
    builders_folder,
    conn,
    different_build_specs,
    previous_id,
    docker_air_gap=False,
    arch="amd64",
    github_token=None,
):
    new_builds_count = 0
    auto_approve_github_comments = True
    build_stream_fields_arr = []
    logging.info("Entering blocking read waiting for work.")
    consumer_name = "{}-proc#{}".format(STREAM_GH_EVENTS_COMMIT_BUILDERS_CG, "1")
    newTestInfo = conn.xreadgroup(
        STREAM_GH_EVENTS_COMMIT_BUILDERS_CG,
        consumer_name,
        {STREAM_KEYNAME_GH_EVENTS_COMMIT: previous_id},
        count=1,
        block=0,
    )

    if len(newTestInfo[0]) < 2 or len(newTestInfo[0][1]) < 1:
        previous_id = ">"
    else:
        streamId, testDetails = newTestInfo[0][1][0]
        logging.info("Received work . Stream id {}.".format(streamId))
        # commit = None
        # commited_date = ""
        # tag = ""
        docker_client = docker.from_env()
        from pathlib import Path

        home = str(Path.home())
        if b"git_hash" in testDetails:
            git_hash = testDetails[b"git_hash"]
            logging.info("Received commit hash specifier {}.".format(git_hash))
            binary_zip_key = testDetails[b"zip_archive_key"]
            logging.info(
                "Retriving zipped source from key {}.".format(
                    testDetails[b"zip_archive_key"]
                )
            )
            buffer = conn.get(binary_zip_key)
            git_timestamp_ms = None
            use_git_timestamp = False
            commit_datetime = "n/a"
            if b"commit_datetime" in testDetails:
                commit_datetime = testDetails[b"commit_datetime"].decode()
            commit_summary = "n/a"
            if b"commit_summary" in testDetails:
                commit_summary = testDetails[b"commit_summary"].decode()
            git_branch, git_version = get_branch_version_from_test_details(testDetails)
            if b"use_git_timestamp" in testDetails:
                use_git_timestamp = bool(testDetails[b"use_git_timestamp"])
            if b"git_timestamp_ms" in testDetails:
                git_timestamp_ms = int(testDetails[b"git_timestamp_ms"].decode())
            tests_regexp = ".*"
            if b"tests_regexp" in testDetails:
                tests_regexp = testDetails[b"tests_regexp"].decode()
            tests_priority_upper_limit = 10000
            if b"tests_priority_upper_limit" in testDetails:
                tests_priority_upper_limit = int(
                    testDetails[b"tests_priority_upper_limit"].decode()
                )
            tests_priority_lower_limit = 0
            if b"tests_priority_lower_limit" in testDetails:
                tests_priority_lower_limit = int(
                    testDetails[b"tests_priority_lower_limit"].decode()
                )
            tests_groups_regexp = ".*"
            if b"tests_groups_regexp" in testDetails:
                tests_groups_regexp = testDetails[b"tests_groups_regexp"].decode()

            # github updates
            is_actionable_pr = False
            contains_regression_comment = False
            github_pr = None
            old_regression_comment_body = ""
            pr_link = ""
            regression_comment = ""
            pull_request = None
            if b"pull_request" in testDetails:
                pull_request = testDetails[b"pull_request"].decode()
                logging.info(f"Detected PR info in builder. PR: {pull_request}")
                verbose = True

                fn = check_benchmark_build_comment
                (
                    contains_regression_comment,
                    github_pr,
                    is_actionable_pr,
                    old_regression_comment_body,
                    pr_link,
                    regression_comment,
                ) = check_github_available_and_actionable(
                    fn, github_token, pull_request, "redis", "redis", verbose
                )
            for build_spec in different_build_specs:
                build_config, id = get_build_config(builders_folder + "/" + build_spec)
                build_config_metadata = get_build_config_metadata(build_config)

                build_image = build_config["build_image"]
                build_arch = build_config["arch"]
                if build_arch != arch:
                    logging.info(
                        "skipping build spec {} given arch {}!={}".format(
                            build_spec, build_arch, arch
                        )
                    )
                    continue
                run_image = build_image
                if "run_image" in build_config:
                    run_image = build_config["run_image"]
                if docker_air_gap:
                    store_airgap_image_redis(conn, docker_client, run_image)

                compiler = build_config["compiler"]
                cpp_compiler = build_config["cpp_compiler"]
                build_os = build_config["os"]

                build_artifacts = ["redis-server"]
                if "build_artifacts" in build_config:
                    build_artifacts = build_config["build_artifacts"]
                build_vars_str = ""
                if "env" in build_config:
                    if build_config["env"] is not None:
                        for k, v in build_config["env"].items():
                            build_vars_str += '{}="{}" '.format(k, v)

                temporary_dir = tempfile.mkdtemp(dir=home)
                logging.info(
                    "Using local temporary dir to persist redis build artifacts. Path: {}".format(
                        temporary_dir
                    )
                )
                z = ZipFileWithPermissions(io.BytesIO(buffer))
                z.extractall(temporary_dir)
                redis_dir = os.listdir(temporary_dir + "/")[0]
                deps_dir = os.listdir(temporary_dir + "/" + redis_dir + "/deps")
                deps_list = [
                    "hiredis",
                    "jemalloc",
                    "linenoise",
                    "lua",
                ]
                if "hdr_histogram" in deps_dir:
                    deps_list.append("hdr_histogram")
                if "fpconv" in deps_dir:
                    deps_list.append("fpconv")
                redis_temporary_dir = temporary_dir + "/" + redis_dir + "/"
                logging.info("Using redis temporary dir {}".format(redis_temporary_dir))
                build_command = "bash -c 'make Makefile.dep && cd ./deps && CXX={} CC={} make {} {} -j && cd .. && CXX={} CC={} make {} {} -j'".format(
                    cpp_compiler,
                    compiler,
                    " ".join(deps_list),
                    build_vars_str,
                    cpp_compiler,
                    compiler,
                    "redis-server",
                    build_vars_str,
                )
                build_start_datetime = datetime.datetime.utcnow()
                logging.info(
                    "Using the following build command {}.".format(build_command)
                )
                if is_actionable_pr:
                    logging.info(
                        f"updating on github we'll start the build at {build_start_datetime}"
                    )
                    comment_body = generate_build_started_pr_comment(
                        build_start_datetime,
                        commit_datetime,
                        commit_summary,
                        git_branch,
                        git_hash,
                        tests_groups_regexp,
                        tests_priority_lower_limit,
                        tests_priority_upper_limit,
                        tests_regexp,
                    )
                    if contains_regression_comment:
                        update_comment_if_needed(
                            auto_approve_github_comments,
                            comment_body,
                            old_regression_comment_body,
                            regression_comment,
                            verbose,
                        )
                    else:
                        regression_comment = create_new_pr_comment(
                            auto_approve_github_comments,
                            comment_body,
                            github_pr,
                            pr_link,
                        )

                docker_client.containers.run(
                    image=build_image,
                    volumes={
                        redis_temporary_dir: {"bind": "/mnt/redis/", "mode": "rw"},
                    },
                    auto_remove=True,
                    privileged=True,
                    working_dir="/mnt/redis/",
                    command=build_command,
                )
                build_end_datetime = datetime.datetime.utcnow()
                build_duration = build_end_datetime - build_start_datetime
                build_duration_secs = build_duration.total_seconds()

                build_stream_fields, result = generate_benchmark_stream_request(
                    id,
                    conn,
                    run_image,
                    build_arch,
                    testDetails,
                    build_os,
                    build_artifacts,
                    build_command,
                    build_config_metadata,
                    build_image,
                    build_vars_str,
                    compiler,
                    cpp_compiler,
                    git_branch,
                    git_hash,
                    git_timestamp_ms,
                    git_version,
                    pull_request,
                    redis_temporary_dir,
                    tests_groups_regexp,
                    tests_priority_lower_limit,
                    tests_priority_upper_limit,
                    tests_regexp,
                    use_git_timestamp,
                )
                if result is True:
                    benchmark_stream_id = conn.xadd(
                        STREAM_KEYNAME_NEW_BUILD_EVENTS, build_stream_fields
                    )
                    logging.info(
                        "sucessfully built build variant {} for redis git_sha {}. Stream id: {}".format(
                            id, git_hash, benchmark_stream_id
                        )
                    )
                    streamId_decoded = streamId.decode()
                    benchmark_stream_id_decoded = benchmark_stream_id.decode()
                    builder_list_completed = (
                        f"builder:{streamId_decoded}:builds_completed"
                    )
                    conn.lpush(builder_list_completed, benchmark_stream_id_decoded)
                    conn.expire(builder_list_completed, REDIS_BINS_EXPIRE_SECS)
                    logging.info(
                        f"Adding information of build->benchmark stream info in list {builder_list_completed}. Adding benchmark stream id: {benchmark_stream_id_decoded}"
                    )
                    benchmark_stream_ids = [benchmark_stream_id_decoded]

                    if is_actionable_pr:
                        logging.info(
                            f"updating on github that the build finished after {build_duration_secs} seconds"
                        )
                        comment_body = generate_build_finished_pr_comment(
                            benchmark_stream_ids,
                            commit_datetime,
                            commit_summary,
                            git_branch,
                            git_hash,
                            tests_groups_regexp,
                            tests_priority_lower_limit,
                            tests_priority_upper_limit,
                            tests_regexp,
                            build_start_datetime,
                            build_duration_secs,
                        )
                        if contains_regression_comment:
                            update_comment_if_needed(
                                auto_approve_github_comments,
                                comment_body,
                                old_regression_comment_body,
                                regression_comment,
                                verbose,
                            )
                        else:
                            create_new_pr_comment(
                                auto_approve_github_comments,
                                comment_body,
                                github_pr,
                                pr_link,
                            )
                shutil.rmtree(temporary_dir, ignore_errors=True)
                new_builds_count = new_builds_count + 1
                build_stream_fields_arr.append(build_stream_fields)
            ack_reply = conn.xack(
                STREAM_KEYNAME_GH_EVENTS_COMMIT,
                STREAM_GH_EVENTS_COMMIT_BUILDERS_CG,
                streamId,
            )
            if type(ack_reply) == bytes:
                ack_reply = ack_reply.decode()
            if ack_reply == "1" or ack_reply == 1:
                logging.info(
                    "Sucessfully acknowledge build variation stream with id {}.".format(
                        streamId
                    )
                )
            else:
                logging.error(
                    "Unable to acknowledge build variation stream with id {}. XACK reply {}".format(
                        streamId, ack_reply
                    )
                )
        else:
            logging.error("Missing commit information within received message.")
    return previous_id, new_builds_count, build_stream_fields_arr


def store_airgap_image_redis(conn, docker_client, run_image):
    airgap_key = "docker:air-gap:{}".format(run_image)
    logging.info(
        "DOCKER AIR GAP: storing run image named: {} in redis key {}".format(
            run_image, airgap_key
        )
    )
<<<<<<< HEAD

    # 7 days expire
    binary_exp_secs = 24 * 60 * 60 * 7
    if conn.exists(airgap_key):
        logging.info(
            f"DOCKER AIRGAP KEY ALREADY EXISTS: {airgap_key}. Updating only the expire time"
        )
        conn.expire(airgap_key, binary_exp_secs)
    else:
        run_image_binary_stream = io.BytesIO()
        run_image_docker = docker_client.images.get(run_image)
        for chunk in run_image_docker.save():
            run_image_binary_stream.write(chunk)
        res_airgap = conn.set(
            airgap_key,
            run_image_binary_stream.getbuffer(),
            ex=binary_exp_secs,
        )
        logging.info(
            "DOCKER AIR GAP: result of set bin data to {}: {}".format(
                airgap_key, res_airgap
            )
        )
=======
    run_image_binary_stream = io.BytesIO()
    run_image_docker = docker_client.images.get(run_image)
    for chunk in run_image_docker.save():
        run_image_binary_stream.write(chunk)
    # 7 days expire
    binary_exp_secs = 24 * 60 * 60 * 7
    res_airgap = conn.set(
        airgap_key,
        run_image_binary_stream.getbuffer(),
        ex=binary_exp_secs,
    )
    logging.info(
        "DOCKER AIR GAP: result of set bin data to {}: {}".format(
            airgap_key, res_airgap
        )
    )
>>>>>>> 987bb2c1


def generate_benchmark_stream_request(
    id,
    conn,
    run_image,
    build_arch,
    testDetails,
    build_os,
    build_artifacts=[],
    build_command=None,
    build_config_metadata=None,
    build_image=None,
    build_vars_str=None,
    compiler=None,
    cpp_compiler=None,
    git_branch=None,
    git_hash=None,
    git_timestamp_ms=None,
    git_version=None,
    pull_request=None,
    redis_temporary_dir=None,
    tests_groups_regexp=".*",
    tests_priority_lower_limit=0,
    tests_priority_upper_limit=10000,
    tests_regexp=".*",
    use_git_timestamp=False,
):
    build_stream_fields = {
        "id": id,
        "use_git_timestamp": str(use_git_timestamp),
        "run_image": run_image,
        "os": build_os,
        "arch": build_arch,
        "build_artifacts": ",".join(build_artifacts),
        "tests_regexp": tests_regexp,
        "tests_priority_upper_limit": tests_priority_upper_limit,
        "tests_priority_lower_limit": tests_priority_lower_limit,
        "tests_groups_regexp": tests_groups_regexp,
    }
    if build_config_metadata is not None:
        build_stream_fields["metadata"] = json.dumps(build_config_metadata)
    if compiler is not None:
        build_stream_fields["compiler"] = compiler
    if cpp_compiler is not None:
        build_stream_fields["cpp_compiler"] = cpp_compiler
    if build_vars_str is not None:
        build_stream_fields["build_vars"] = build_vars_str
    if build_command is not None:
        build_stream_fields["build_command"] = build_command
    if build_image is not None:
        build_stream_fields["build_image"] = build_image
    else:
        build_stream_fields["build_image"] = run_image
    if git_hash is not None:
        build_stream_fields["git_hash"] = git_hash
    if pull_request is not None:
        build_stream_fields["pull_request"] = pull_request
    if git_branch is not None:
        build_stream_fields["git_branch"] = git_branch
    if git_version is not None:
        build_stream_fields["git_version"] = git_version
    if git_timestamp_ms is not None:
        build_stream_fields["git_timestamp_ms"] = git_timestamp_ms
    for artifact in build_artifacts:
        bin_key = "zipped:artifacts:{}:{}.zip".format(id, artifact)
        bin_artifact = open(
            "{}src/{}".format(redis_temporary_dir, artifact), "rb"
        ).read()
        bin_artifact_len = len(bytes(bin_artifact))
        assert bin_artifact_len > 0
        conn.set(bin_key, bytes(bin_artifact), ex=REDIS_BINS_EXPIRE_SECS)
        build_stream_fields[artifact] = bin_key
        build_stream_fields["{}_len_bytes".format(artifact)] = bin_artifact_len
    result = True
    if b"platform" in testDetails:
        build_stream_fields["platform"] = testDetails[b"platform"]
    return build_stream_fields, result


def build_spec_image_prefetch(builders_folder, different_build_specs):
    logging.info("checking build spec requirements")
    already_checked_images = []
    hub_pulled_images = 0
    client = docker.from_env()
    for build_spec in different_build_specs:
        build_config, id = get_build_config(builders_folder + "/" + build_spec)
        if build_config["kind"] == "docker":
            build_image = build_config["build_image"]
            hub_pulled_images = check_docker_image_available(
                already_checked_images, build_image, client, hub_pulled_images, id
            )
            if "run_image" in build_config:
                run_image = build_config["run_image"]
                hub_pulled_images = check_docker_image_available(
                    already_checked_images, run_image, client, hub_pulled_images, id
                )
    return already_checked_images, hub_pulled_images


def check_docker_image_available(
    already_checked_images, build_image, client, hub_pulled_images, id
):
    if build_image not in already_checked_images:
        logging.info(
            "Build {} requirement: checking docker image {} is available.".format(
                id, build_image
            )
        )
        local_images = [
            x.tags[0] for x in client.images.list(filters={"reference": build_image})
        ]
        if build_image not in local_images:
            logging.info(
                "Build {} requirement: docker image {} is not available locally. Fetching it from hub".format(
                    id, build_image
                )
            )
            client.images.pull(build_image)
            hub_pulled_images = hub_pulled_images + 1
        else:
            logging.info(
                "Build {} requirement: docker image {} is available locally.".format(
                    id, build_image
                )
            )
        already_checked_images.append(build_image)
    else:
        logging.info(
            "Build {} requirement: docker image {} availability was already checked.".format(
                id, build_image
            )
        )
    return hub_pulled_images<|MERGE_RESOLUTION|>--- conflicted
+++ resolved
@@ -521,8 +521,6 @@
             run_image, airgap_key
         )
     )
-<<<<<<< HEAD
-
     # 7 days expire
     binary_exp_secs = 24 * 60 * 60 * 7
     if conn.exists(airgap_key):
@@ -545,24 +543,7 @@
                 airgap_key, res_airgap
             )
         )
-=======
-    run_image_binary_stream = io.BytesIO()
-    run_image_docker = docker_client.images.get(run_image)
-    for chunk in run_image_docker.save():
-        run_image_binary_stream.write(chunk)
-    # 7 days expire
-    binary_exp_secs = 24 * 60 * 60 * 7
-    res_airgap = conn.set(
-        airgap_key,
-        run_image_binary_stream.getbuffer(),
-        ex=binary_exp_secs,
-    )
-    logging.info(
-        "DOCKER AIR GAP: result of set bin data to {}: {}".format(
-            airgap_key, res_airgap
-        )
-    )
->>>>>>> 987bb2c1
+
 
 
 def generate_benchmark_stream_request(
