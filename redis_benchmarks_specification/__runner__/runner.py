import datetime
import json
import logging
import os
import pathlib
import sys
import tempfile
import traceback
from pathlib import Path
import shutil

from redisbench_admin.profilers.profilers_local import (
    check_compatible_system_and_kernel_and_prepare_profile,
    profilers_start_if_required,
    local_profilers_platform_checks,
    profilers_stop_if_required,
)
import docker
import redis
from docker.models.containers import Container
from pytablewriter import MarkdownTableWriter
from pytablewriter import CsvTableWriter

from redisbench_admin.run.common import (
    get_start_time_vars,
    prepare_benchmark_parameters,
    execute_init_commands,
    merge_default_and_config_metrics,
)
from redisbench_admin.run.metrics import extract_results_table
from redisbench_admin.run.redistimeseries import timeseries_test_sucess_flow
from redisbench_admin.run.run import calculate_client_tool_duration_and_check
from redisbench_admin.utils.benchmark_config import (
    get_final_benchmark_config,
)
from redisbench_admin.utils.local import get_local_run_full_filename
from redisbench_admin.utils.results import post_process_benchmark_results

from redis_benchmarks_specification.__common__.env import (
    LOG_FORMAT,
    LOG_DATEFMT,
    LOG_LEVEL,
    REDIS_HEALTH_CHECK_INTERVAL,
    REDIS_SOCKET_TIMEOUT,
    S3_BUCKET_NAME,
)
from redis_benchmarks_specification.__common__.package import (
    get_version_string,
    populate_with_poetry_data,
)
from redis_benchmarks_specification.__common__.spec import (
    extract_client_cpu_limit,
    extract_client_container_image,
    extract_client_tool,
)
from redis_benchmarks_specification.__runner__.args import create_client_runner_args


def main():
    _, _, project_version = populate_with_poetry_data()
    project_name_suffix = "redis-benchmarks-spec-client-runner"
    project_name = "{} (solely client)".format(project_name_suffix)
    parser = create_client_runner_args(
        get_version_string(project_name, project_version)
    )
    args = parser.parse_args()

    if args.logname is not None:
        print("Writting log to {}".format(args.logname))
        logging.basicConfig(
            filename=args.logname,
            filemode="a",
            format=LOG_FORMAT,
            datefmt=LOG_DATEFMT,
            level=LOG_LEVEL,
        )
    else:
        # logging settings
        logging.basicConfig(
            format=LOG_FORMAT,
            level=LOG_LEVEL,
            datefmt=LOG_DATEFMT,
        )
    logging.info(get_version_string(project_name, project_version))
    testsuites_folder = os.path.abspath(args.test_suites_folder)
    logging.info("Using test-suites folder dir {}".format(testsuites_folder))
    testsuite_spec_files = get_benchmark_specs(testsuites_folder, args.test)
    logging.info(
        "There are a total of {} test-suites in folder {}".format(
            len(testsuite_spec_files), testsuites_folder
        )
    )

    datasink_conn = None
    if args.datasink_push_results_redistimeseries:
        logging.info(
            "Checking redistimeseries datasink connection is available at: {}:{} to push the timeseries data".format(
                args.datasink_redistimeseries_host, args.datasink_redistimeseries_port
            )
        )
        try:
            datasink_conn = redis.StrictRedis(
                host=args.datasink_redistimeseries_host,
                port=args.datasink_redistimeseries_port,
                decode_responses=True,
                password=args.datasink_redistimeseries_pass,
                username=args.datasink_redistimeseries_user,
                health_check_interval=REDIS_HEALTH_CHECK_INTERVAL,
                socket_connect_timeout=REDIS_SOCKET_TIMEOUT,
                socket_keepalive=True,
            )
            datasink_conn.ping()
            datasink_conn.client_setname(project_name_suffix)
        except redis.exceptions.ConnectionError as e:
            logging.error(
                "Unable to connect to redis available at: {}:{}".format(
                    args.datasink_redistimeseries_host,
                    args.datasink_redistimeseries_port,
                )
            )
            logging.error("Error message {}".format(e.__str__()))
            exit(1)

    running_platform = args.platform_name
    tls_enabled = args.tls
    tls_skip_verify = args.tls_skip_verify
    tls_cert = args.cert
    tls_key = args.key
    tls_cacert = args.cacert
    client_aggregated_results_folder = args.client_aggregated_results_folder
    preserve_temporary_client_dirs = args.preserve_temporary_client_dirs
    docker_client = docker.from_env()
    home = str(Path.home())

    profilers_list = []
    profilers_enabled = args.enable_profilers
    if profilers_enabled:
        profilers_list = args.profilers.split(",")
        res = check_compatible_system_and_kernel_and_prepare_profile(args)
        if res is False:
            logging.error(
                "Requested for the following profilers to be enabled but something went wrong: {}.".format(
                    " ".join(profilers_list)
                )
            )
            exit(1)

    logging.info("Running the benchmark specs.")

    process_self_contained_coordinator_stream(
        args,
        args.datasink_push_results_redistimeseries,
        docker_client,
        home,
        None,
        datasink_conn,
        testsuite_spec_files,
        {},
        running_platform,
        profilers_enabled,
        profilers_list,
        tls_enabled,
        tls_skip_verify,
        tls_cert,
        tls_key,
        tls_cacert,
        client_aggregated_results_folder,
        preserve_temporary_client_dirs,
    )


def prepare_memtier_benchmark_parameters(
    clientconfig,
    full_benchmark_path,
    port,
    server,
    local_benchmark_output_filename,
    oss_cluster_api_enabled,
    tls_enabled=False,
    tls_skip_verify=False,
    tls_cert=None,
    tls_key=None,
    tls_cacert=None,
):
    benchmark_command = [
        full_benchmark_path,
        "--port",
        "{}".format(port),
        "--server",
        "{}".format(server),
        "--json-out-file",
        local_benchmark_output_filename,
    ]
    if tls_enabled:
        benchmark_command.append("--tls")
        if tls_cert is not None and tls_cert != "":
            benchmark_command.extend(["--cert", tls_cert])
        if tls_key is not None and tls_key != "":
            benchmark_command.extend(["--key", tls_key])
        if tls_cacert is not None and tls_cacert != "":
            benchmark_command.extend(["--cacert", tls_cacert])
        if tls_skip_verify:
            benchmark_command.append("--tls-skip-verify")

    if oss_cluster_api_enabled is True:
        benchmark_command.append("--cluster-mode")
    benchmark_command_str = " ".join(benchmark_command)
    if "arguments" in clientconfig:
        benchmark_command_str = benchmark_command_str + " " + clientconfig["arguments"]

    return None, benchmark_command_str


def process_self_contained_coordinator_stream(
    args,
    datasink_push_results_redistimeseries,
    docker_client,
    home,
    newTestInfo,
    datasink_conn,
    testsuite_spec_files,
    topologies_map,
    running_platform,
    profilers_enabled=False,
    profilers_list=[],
    tls_enabled=False,
    tls_skip_verify=False,
    tls_cert=None,
    tls_key=None,
    tls_cacert=None,
    client_aggregated_results_folder="",
    preserve_temporary_client_dirs=False,
):
    overall_result = True
    results_matrix = []
    total_test_suite_runs = 0
    for test_file in testsuite_spec_files:
        client_containers = []

        with open(test_file, "r") as stream:
            _, benchmark_config, test_name = get_final_benchmark_config(
                None, stream, ""
            )
            default_metrics = []

            if tls_enabled:
                test_name = test_name + "-tls"
                logging.info(
                    "Given that TLS is enabled, appending -tls to the testname: {}.".format(
                        test_name
                    )
                )

            for topology_spec_name in benchmark_config["redis-topologies"]:
                test_result = False
                try:
                    current_cpu_pos = args.cpuset_start_pos
                    temporary_dir_client = tempfile.mkdtemp(dir=home)

                    tf_github_org = args.github_org
                    tf_github_repo = args.github_repo
                    tf_triggering_env = args.platform_name
                    setup_type = args.setup_type
                    git_hash = "NA"
                    git_version = args.github_version
                    build_variant_name = "NA"
                    git_branch = None

                    port = args.db_server_port
                    host = args.db_server_host

                    ssl_cert_reqs = "required"
                    if tls_skip_verify:
                        ssl_cert_reqs = None
                    r = redis.StrictRedis(
                        host=host,
                        port=port,
                        ssl=tls_enabled,
                        ssl_cert_reqs=ssl_cert_reqs,
                        ssl_keyfile=tls_key,
                        ssl_certfile=tls_cert,
                        ssl_ca_certs=tls_cacert,
                        ssl_check_hostname=False,
                    )
                    r.ping()
                    redis_pids = []
                    first_redis_pid = r.info()["process_id"]
                    redis_pids.append(first_redis_pid)

                    setup_name = "oss-standalone"
                    github_actor = "{}-{}".format(
                        tf_triggering_env, running_platform
                    )
                    dso = "redis-server"
                    profilers_artifacts_matrix = []

                    collection_summary_str = ""
                    if profilers_enabled:
                        collection_summary_str = (
                            local_profilers_platform_checks(
                                dso,
                                github_actor,
                                git_branch,
                                tf_github_repo,
                                git_hash,
                             )
                        )
                        logging.info(
                            "Using the following collection summary string for profiler description: {}".format(
                                collection_summary_str
                            )
                        )


                    ceil_client_cpu_limit = extract_client_cpu_limit(benchmark_config)
                    client_cpuset_cpus, current_cpu_pos = generate_cpuset_cpus(
                        ceil_client_cpu_limit, current_cpu_pos
                    )
                    if args.flushall_on_every_test_start:
                        logging.info("Sending FLUSHALL to the DB")
                        r.flushall()
                    client_mnt_point = "/mnt/client/"
                    benchmark_tool_workdir = client_mnt_point

                    metadata = {}
                    test_tls_cacert = None
                    test_tls_cert = None
                    test_tls_key = None
                    if tls_enabled:
                        metadata["tls"] = "true"
                        if tls_cert is not None and tls_cert != "":
                            _, test_tls_cert = cp_to_workdir(
                                temporary_dir_client, tls_cert
                            )
                        if tls_cacert is not None and tls_cacert != "":
                            _, test_tls_cacert = cp_to_workdir(
                                temporary_dir_client, tls_cacert
                            )
                        if tls_key is not None and tls_key != "":
                            _, test_tls_key = cp_to_workdir(
                                temporary_dir_client, tls_key
                            )

                    if "preload_tool" in benchmark_config["dbconfig"]:
                        data_prepopulation_step(
                            benchmark_config,
                            benchmark_tool_workdir,
                            client_cpuset_cpus,
                            docker_client,
                            git_hash,
                            port,
                            temporary_dir_client,
                            test_name,
                            host,
                            tls_enabled,
                            tls_skip_verify,
                            test_tls_cert,
                            test_tls_key,
                            test_tls_cacert,
                        )

                    execute_init_commands(
                        benchmark_config, r, dbconfig_keyname="dbconfig"
                    )

                    benchmark_tool = extract_client_tool(benchmark_config)
                    # backwards compatible
                    if benchmark_tool is None:
                        benchmark_tool = "redis-benchmark"
                    full_benchmark_path = "/usr/local/bin/{}".format(benchmark_tool)

                    # setup the benchmark
                    (
                        start_time,
                        start_time_ms,
                        start_time_str,
                    ) = get_start_time_vars()
                    local_benchmark_output_filename = get_local_run_full_filename(
                        start_time_str,
                        git_hash,
                        test_name,
                        setup_type,
                    )
                    logging.info(
                        "Will store benchmark json output to local file {}".format(
                            local_benchmark_output_filename
                        )
                    )
                    if "memtier_benchmark" not in benchmark_tool:
                        # prepare the benchmark command
                        (
                            benchmark_command,
                            benchmark_command_str,
                        ) = prepare_benchmark_parameters(
                            benchmark_config,
                            full_benchmark_path,
                            port,
                            host,
                            local_benchmark_output_filename,
                            False,
                            benchmark_tool_workdir,
                            False,
                        )
                    else:
                        (
                            _,
                            benchmark_command_str,
                        ) = prepare_memtier_benchmark_parameters(
                            benchmark_config["clientconfig"],
                            full_benchmark_path,
                            port,
                            host,
                            local_benchmark_output_filename,
                            False,
                            tls_enabled,
                            tls_skip_verify,
                            test_tls_cert,
                            test_tls_key,
                            test_tls_cacert,
                        )

                    client_container_image = extract_client_container_image(
                        benchmark_config
                    )
                    profiler_call_graph_mode = "dwarf"
                    profiler_frequency = 99

                    # start the profile
                    (
                        profiler_name,
                        profilers_map,
                    ) = profilers_start_if_required(
                        profilers_enabled,
                        profilers_list,
                        redis_pids,
                        setup_name,
                        start_time_str,
                        test_name,
                        profiler_frequency,
                        profiler_call_graph_mode,
                    )
                    logging.info(
                        "Using docker image {} as benchmark client image (cpuset={}) with the following args: {}".format(
                            client_container_image,
                            client_cpuset_cpus,
                            benchmark_command_str,
                        )
                    )
                    # run the benchmark
                    benchmark_start_time = datetime.datetime.now()

                    client_container_stdout = docker_client.containers.run(
                        image=client_container_image,
                        volumes={
                            temporary_dir_client: {
                                "bind": client_mnt_point,
                                "mode": "rw",
                            },
                        },
                        auto_remove=True,
                        privileged=True,
                        working_dir=benchmark_tool_workdir,
                        command=benchmark_command_str,
                        network_mode="host",
                        detach=False,
                        cpuset_cpus=client_cpuset_cpus,
                    )

                    benchmark_end_time = datetime.datetime.now()
                    benchmark_duration_seconds = (
                        calculate_client_tool_duration_and_check(
                            benchmark_end_time, benchmark_start_time
                        )
                    )
<<<<<<< HEAD
                    logging.info(
                        "Printing client tool stdout output".format(
                            client_container_stdout
                        )
                    )

                    (_, overall_tabular_data_map,) = profilers_stop_if_required(
                        datasink_push_results_redistimeseries,
                        benchmark_duration_seconds,
                        collection_summary_str,
                        dso,
                        tf_github_org,
                        tf_github_repo,
                        profiler_name,
                        profilers_artifacts_matrix,
                        profilers_enabled,
                        profilers_map,
                        redis_pids,
                        S3_BUCKET_NAME,
                        test_name,
                    )

=======
                    logging.info("Printing client tool stdout output")
>>>>>>> bd5d6157
                    print()
                    if args.flushall_on_every_test_end:
                        logging.info("Sending FLUSHALL to the DB")
                        r.flushall()
                    datapoint_time_ms = start_time_ms

                    post_process_benchmark_results(
                        benchmark_tool,
                        local_benchmark_output_filename,
                        datapoint_time_ms,
                        start_time_str,
                        client_container_stdout,
                        None,
                    )
                    full_result_path = local_benchmark_output_filename
                    if "memtier_benchmark" in benchmark_tool:
                        full_result_path = "{}/{}".format(
                            temporary_dir_client, local_benchmark_output_filename
                        )
                    logging.info(
                        "Reading results json from {}".format(full_result_path)
                    )

                    with open(
                        full_result_path,
                        "r",
                    ) as json_file:
                        results_dict = json.load(json_file)
                        print_results_table_stdout(
                            benchmark_config,
                            default_metrics,
                            results_dict,
                            setup_type,
                            test_name,
                            None,
                        )
                        prepare_overall_total_test_results(
                            benchmark_config,
                            default_metrics,
                            results_dict,
                            test_name,
                            results_matrix,
                        )

                    dataset_load_duration_seconds = 0

                    logging.info(
                        "Using datapoint_time_ms: {}".format(datapoint_time_ms)
                    )

                    timeseries_test_sucess_flow(
                        datasink_push_results_redistimeseries,
                        git_version,
                        benchmark_config,
                        benchmark_duration_seconds,
                        dataset_load_duration_seconds,
                        None,
                        topology_spec_name,
                        setup_type,
                        None,
                        results_dict,
                        datasink_conn,
                        datapoint_time_ms,
                        test_name,
                        git_branch,
                        tf_github_org,
                        tf_github_repo,
                        tf_triggering_env,
                        metadata,
                        build_variant_name,
                        running_platform,
                    )
                    test_result = True
                    total_test_suite_runs = total_test_suite_runs + 1

                except:
                    logging.critical(
                        "Some unexpected exception was caught "
                        "during local work. Failing test...."
                    )
                    logging.critical(sys.exc_info()[0])
                    print("-" * 60)
                    traceback.print_exc(file=sys.stdout)
                    print("-" * 60)
                    test_result = False
                # tear-down
                logging.info("Tearing down setup")
                for container in client_containers:
                    if type(container) == Container:
                        try:
                            container.stop()
                        except docker.errors.NotFound:
                            logging.info(
                                "When trying to stop Client container with id {} and image {} it was already stopped".format(
                                    container.id, container.image
                                )
                            )
                            pass

                if client_aggregated_results_folder != "":
                    os.makedirs(client_aggregated_results_folder, exist_ok=True)
                    dest_fpath = "{}/{}".format(
                        client_aggregated_results_folder,
                        local_benchmark_output_filename,
                    )
                    logging.info(
                        "Preserving local results file {} into {}".format(
                            full_result_path, dest_fpath
                        )
                    )
                    shutil.copy(full_result_path, dest_fpath)
                overall_result &= test_result

                if preserve_temporary_client_dirs is True:
                    logging.info(
                        "Preserving temporary client dir {}".format(
                            temporary_dir_client
                        )
                    )
                else:
                    if "redis-benchmark" in benchmark_tool:
                        os.remove(full_result_path)
                        logging.info("Removing temporary JSON file")
                    shutil.rmtree(temporary_dir_client, ignore_errors=True)
                    logging.info(
                        "Removing temporary client dir {}".format(temporary_dir_client)
                    )

    table_name = "Results for entire test-suite"
    results_matrix_headers = [
        "Test Name",
        "Metric JSON Path",
        "Metric Value",
    ]
    writer = MarkdownTableWriter(
        table_name=table_name,
        headers=results_matrix_headers,
        value_matrix=results_matrix,
    )
    writer.write_table()

    if client_aggregated_results_folder != "":
        os.makedirs(client_aggregated_results_folder, exist_ok=True)
        dest_fpath = "{}/{}".format(
            client_aggregated_results_folder,
            "aggregate-results.csv",
        )
        logging.info(
            "Storing an aggregated results CSV into {}".format(full_result_path)
        )

        csv_writer = CsvTableWriter(
            table_name=table_name,
            headers=results_matrix_headers,
            value_matrix=results_matrix,
        )
        csv_writer.dump(dest_fpath)


def cp_to_workdir(benchmark_tool_workdir, srcfile):
    head, filename = os.path.split(srcfile)
    dstfile = "{}/{}".format(benchmark_tool_workdir, filename)
    shutil.copyfile(srcfile, dstfile)
    logging.info(
        "Copying to workdir the following file {}. Final workdir file {}".format(
            srcfile, dstfile
        )
    )
    return dstfile, filename


def print_results_table_stdout(
    benchmark_config,
    default_metrics,
    results_dict,
    setup_name,
    test_name,
    cpu_usage=None,
):
    # check which metrics to extract
    (_, metrics,) = merge_default_and_config_metrics(
        benchmark_config,
        default_metrics,
        None,
    )
    table_name = "Results for {} test-case on {} topology".format(test_name, setup_name)
    results_matrix_headers = [
        "Metric JSON Path",
        "Metric Value",
    ]
    results_matrix = extract_results_table(metrics, results_dict)

    results_matrix = [[x[0], "{:.3f}".format(x[3])] for x in results_matrix]
    writer = MarkdownTableWriter(
        table_name=table_name,
        headers=results_matrix_headers,
        value_matrix=results_matrix,
    )
    writer.write_table()


def prepare_overall_total_test_results(
    benchmark_config, default_metrics, results_dict, test_name, overall_results_matrix
):
    # check which metrics to extract
    (_, metrics,) = merge_default_and_config_metrics(
        benchmark_config,
        default_metrics,
        None,
    )
    current_test_results_matrix = extract_results_table(metrics, results_dict)
    current_test_results_matrix = [
        [test_name, x[0], "{:.3f}".format(x[3])] for x in current_test_results_matrix
    ]
    overall_results_matrix.extend(current_test_results_matrix)


def data_prepopulation_step(
    benchmark_config,
    benchmark_tool_workdir,
    client_cpuset_cpus,
    docker_client,
    git_hash,
    port,
    temporary_dir,
    test_name,
    host,
    tls_enabled=False,
    tls_skip_verify=False,
    tls_cert=None,
    tls_key=None,
    tls_cacert=None,
):
    # setup the benchmark
    (
        start_time,
        start_time_ms,
        start_time_str,
    ) = get_start_time_vars()
    local_benchmark_output_filename = get_local_run_full_filename(
        start_time_str,
        git_hash,
        "preload__" + test_name,
        "oss-standalone",
    )
    preload_image = extract_client_container_image(
        benchmark_config["dbconfig"], "preload_tool"
    )
    preload_tool = extract_client_tool(benchmark_config["dbconfig"], "preload_tool")
    full_benchmark_path = "/usr/local/bin/{}".format(preload_tool)
    client_mnt_point = "/mnt/client/"
    if "memtier_benchmark" in preload_tool:
        (_, preload_command_str,) = prepare_memtier_benchmark_parameters(
            benchmark_config["dbconfig"]["preload_tool"],
            full_benchmark_path,
            port,
            host,
            local_benchmark_output_filename,
            False,
            tls_enabled,
            tls_skip_verify,
            tls_cert,
            tls_key,
            tls_cacert,
        )

        logging.info(
            "Using docker image {} as benchmark PRELOAD image (cpuset={}) with the following args: {}".format(
                preload_image,
                client_cpuset_cpus,
                preload_command_str,
            )
        )
        # run the benchmark
        preload_start_time = datetime.datetime.now()

        client_container_stdout = docker_client.containers.run(
            image=preload_image,
            volumes={
                temporary_dir: {
                    "bind": client_mnt_point,
                    "mode": "rw",
                },
            },
            auto_remove=True,
            privileged=True,
            working_dir=benchmark_tool_workdir,
            command=preload_command_str,
            network_mode="host",
            detach=False,
            cpuset_cpus=client_cpuset_cpus,
        )

        preload_end_time = datetime.datetime.now()
        preload_duration_seconds = calculate_client_tool_duration_and_check(
            preload_end_time, preload_start_time, "Preload", False
        )
        logging.info(
            "Tool {} seconds to load data. Output {}".format(
                preload_duration_seconds,
                client_container_stdout,
            )
        )


def get_benchmark_specs(testsuites_folder, test):
    if test == "":
        files = pathlib.Path(testsuites_folder).glob("*.yml")
        files = [str(x) for x in files]
        logging.info(
            "Running all specified benchmarks: {}".format(
                " ".join([str(x) for x in files])
            )
        )
    else:
        files = test.split(",")
        files = ["{}/{}".format(testsuites_folder, x) for x in files]
        logging.info("Running specific benchmark in file: {}".format(files))
    return files


def generate_cpuset_cpus(ceil_db_cpu_limit, current_cpu_pos):
    previous_cpu_pos = current_cpu_pos
    current_cpu_pos = current_cpu_pos + int(ceil_db_cpu_limit)
    db_cpuset_cpus = ",".join(
        [str(x) for x in range(previous_cpu_pos, current_cpu_pos)]
    )
    return db_cpuset_cpus, current_cpu_pos<|MERGE_RESOLUTION|>--- conflicted
+++ resolved
@@ -472,13 +472,6 @@
                             benchmark_end_time, benchmark_start_time
                         )
                     )
-<<<<<<< HEAD
-                    logging.info(
-                        "Printing client tool stdout output".format(
-                            client_container_stdout
-                        )
-                    )
-
                     (_, overall_tabular_data_map,) = profilers_stop_if_required(
                         datasink_push_results_redistimeseries,
                         benchmark_duration_seconds,
@@ -495,10 +488,7 @@
                         test_name,
                     )
 
-=======
                     logging.info("Printing client tool stdout output")
->>>>>>> bd5d6157
-                    print()
                     if args.flushall_on_every_test_end:
                         logging.info("Sending FLUSHALL to the DB")
                         r.flushall()
