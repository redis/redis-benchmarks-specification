[tool.poetry]
name = "redis-benchmarks-specification"
<<<<<<< HEAD
version = "0.1.320"
=======
version = "0.1.314"
>>>>>>> e7f5e2ec
description = "The Redis benchmarks specification describes the cross-language/tools requirements and expectations to foster performance and observability standards around redis related technologies. Members from both industry and academia, including organizations and individuals are encouraged to contribute."
authors = ["filipecosta90 <filipecosta.90@gmail.com>","Redis Performance Group <performance@redis.com>"]
readme = "Readme.md"

[tool.poetry.dependencies]
python = "^3.10.0"
Flask = "^2.0.3"
flask-restx = "^0.5.0"
redis = "^4.2.0"
marshmallow = "^3.12.2"
argparse = "^1.4.0"
Flask-HTTPAuth = "^4.4.0"
PyYAML = "^6.0"
docker = "^7.1.0"
redisbench-admin = "^0.11.1"
psutil = "^5.9.4"
PyGithub = "^1.55"
GitPython = "^3.1.20"
semver = "^2.13.0"
node-semver = "^0.8.1"
typed-ast = "^1.5.0"
oyaml = "^1.0"
pandas = "^2.1.2"
numpy = "^2.0.0"
jsonpath-ng = "^1.6.1"

[tool.poetry.dev-dependencies]
click = "8.1.7"
black = "24.4.2"
flake8 = "7.1.0"
flynt = "~0.69.0"
isort = "5.10.1"
mock = "4.0.3"
packaging = ">=20.4"
pytest = "8.2.2"
pytest-timeout = "2.3.1"
pytest-asyncio = ">=0.23.7"
tox = ">=4.16.0"
tox-docker = ">=5.0.0"
invoke = "2.2.0"
pytest-cov = ">=5.0.0"
vulture = ">=2.3.0"
ujson = ">=4.2.0"
wheel = ">=0.43.0"
docker = ">=7.1.0"

[tool.poetry.group.dev.dependencies]
#tox-poetry-installer = {extras = ["poetry"], version = "^0.10.3"}
docker = "^7.1.0"

[build-system]
requires = ["poetry_core>=1.0.0"]
build-backend = "poetry.core.masonry.api"

[tool.poetry.scripts]
redis-benchmarks-compare = "redis_benchmarks_specification.__compare__.compare:main"
redis-benchmarks-spec-api = "redis_benchmarks_specification.__api__.api:main"
redis-benchmarks-spec-builder = "redis_benchmarks_specification.__builder__.builder:main"
redis-benchmarks-spec-client-runner = "redis_benchmarks_specification.__runner__.runner:main"
redis-benchmarks-spec-sc-coordinator = "redis_benchmarks_specification.__self_contained_coordinator__.self_contained_coordinator:main"
redis-benchmarks-spec-cli = "redis_benchmarks_specification.__cli__.cli:main"
redis-benchmarks-spec-watchdog = "redis_benchmarks_specification.__watchdog__.watchdog:main"
redis-benchmarks-spec = "redis_benchmarks_specification.__spec__.cli:main"<|MERGE_RESOLUTION|>--- conflicted
+++ resolved
@@ -1,10 +1,6 @@
 [tool.poetry]
 name = "redis-benchmarks-specification"
-<<<<<<< HEAD
-version = "0.1.320"
-=======
-version = "0.1.314"
->>>>>>> e7f5e2ec
+version = "0.1.323"
 description = "The Redis benchmarks specification describes the cross-language/tools requirements and expectations to foster performance and observability standards around redis related technologies. Members from both industry and academia, including organizations and individuals are encouraged to contribute."
 authors = ["filipecosta90 <filipecosta.90@gmail.com>","Redis Performance Group <performance@redis.com>"]
 readme = "Readme.md"
